import ray
from ImLite import *
from utils import *
import importlib

class ExampleSceneDef(object):
    def __init__(self, camera, scene, lights):
        self.camera = camera;
        self.scene = scene;
        self.lights = lights;

    def render(self, output_path=None, output_shape=None, gamma_correct=True, srgb_whitepoint=None):
        importlib.reload(ray)
        if(output_shape is None):
            output_shape=[128,128];
        if(srgb_whitepoint is None):
            srgb_whitepoint = 1.0;
        pix = ray.render_image(self.camera, self.scene, self.lights, output_shape[1], output_shape[0]);
        im = None;
        if(gamma_correct):
            cam_img_ui8 = to_srgb8(pix / srgb_whitepoint)
            im = Image(pixels=cam_img_ui8);
        else:
            im = im = Image(pixels=pix);
        if(output_path is None):
            return im;
        else:
            im.writeToFile(output_path);


def TwoSpheresExample():
    importlib.reload(ray)
    tan = ray.Material(vec([0.7, 0.7, 0.4]), 0.6)
    gray = ray.Material(vec([0.2, 0.2, 0.2]))

    scene = ray.Scene([
        ray.Sphere(vec([0, 0, 0]), 0.5, tan),
        ray.Sphere(vec([0, -40, 0]), 39.5, gray),
    ])

    lights = [
        ray.PointLight(vec([12, 10, 5]), vec([300, 300, 300])),
        ray.AmbientLight(0.1),
    ]
    camera = ray.Camera(vec([3, 1.7, 5]), target=vec([0, 0, 0]), vfov=25, aspect=16 / 9)
    return ExampleSceneDef(camera=camera, scene=scene, lights=lights);


def ThreeSpheresExample():
    importlib.reload(ray)
    tan = ray.Material(vec([0.4, 0.4, 0.2]), k_s=0.3, p=90, k_m=0.3)
    blue = ray.Material(vec([0.2, 0.2, 0.5]), k_m=0.5)
    gray = ray.Material(vec([0.2, 0.2, 0.2]), k_m=0.4)

    scene = ray.Scene([
        ray.Sphere(vec([-0.7, 0, 0]), 0.5, tan),
        ray.Sphere(vec([0.7, 0, 0]), 0.5, blue),
        ray.Sphere(vec([0, -40, 0]), 39.5, gray),
    ])

    lights = [
        ray.PointLight(vec([12, 10, 5]), vec([300, 300, 300])),
        ray.AmbientLight(0.1),
    ]

    camera = ray.Camera(vec([3, 1.2, 5]), target=vec([0, -0.4, 0]), vfov=24, aspect=16 / 9)
    return ExampleSceneDef(camera=camera, scene=scene, lights=lights);


def CubeExample():
    importlib.reload(ray)
    tan = ray.Material(vec([0.7, 0.7, 0.4]), 0.6)
    gray = ray.Material(vec([0.2, 0.2, 0.2]))

    # Read the triangle mesh for a 2x2x2 cube, and scale it down to 1x1x1 to fit the scene.
    vs_list = 0.5 * read_obj_triangles(open("cube.obj"))

    scene = ray.Scene([
                      # Make a big sphere for the floor
                      ray.Sphere(vec([0, -40, 0]), 39.5, gray),
                  ] + [
                      # Make triangle objects from the vertex coordinates
                      ray.Triangle(vs, tan) for vs in vs_list
                  ])

    lights = [
        ray.PointLight(vec([12, 10, 5]), vec([300, 300, 300])),
        ray.AmbientLight(0.1),
    ]

    camera = ray.Camera(vec([3, 1.7, 5]), target=vec([0, 0, 0]), vfov=25, aspect=16 / 9)
    return ExampleSceneDef(camera=camera, scene=scene, lights=lights);

def OrthoFriendlyExample(sphere_radius = 0.25):
    gray = ray.Material(vec([0.5, 0.5, 0.5]))

    # One small sphere centered at z=-0.5
    scene = ray.Scene([
        ray.Sphere(vec([0, 0, -0.5]), sphere_radius, gray),
    ])

    lights = [
        ray.AmbientLight(0.5),
    ]
    camera = ray.Camera(vec([0,0,0]), target=vec([0, 0, -0.5]), vfov=90, aspect=1)
    return ExampleSceneDef(camera=camera, scene=scene, lights=lights);

def CornellBoxExample():
    importlib.reload(ray)
<<<<<<< HEAD

    red = ray.Material(vec([0.7, 0.1, 0.1]))
    green = ray.Material(vec([0.1, 0.7, 0.1]))
    white = ray.Material(vec([0.7, 0.7, 0.7]))
    gray = ray.Material(vec([0.2, 0.2, 0.2]))

    # Define the walls of the Cornell Box
    scene = ray.Scene([
        # Left wall (red)
        ray.Triangle([vec([1, -1, -1]), vec([1, 1, -1]), vec([1, -1, 1])], red),
        ray.Triangle([vec([1, 1, -1]), vec([1, 1, 1]), vec([1, -1, 1])], red),
        
        # Right wall (green)
        ray.Triangle([vec([-1, -1, -1]), vec([-1, -1, 1]), vec([-1, 1, -1])], green),
        ray.Triangle([vec([-1, 1, -1]), vec([-1, -1, 1]), vec([-1, 1, 1])], green),
        
        # Floor (white)
        ray.Triangle([vec([-1, -1, -1]), vec([1, -1, -1]), vec([-1, -1, 1])], white),
        ray.Triangle([vec([1, -1, -1]), vec([1, -1, 1]), vec([-1, -1, 1])], white),
        
        # Ceiling (white)
        ray.Triangle([vec([-1, 1, -1]), vec([-1, 1, 1]), vec([1, 1, -1])], white),
        ray.Triangle([vec([1, 1, -1]), vec([-1, 1, 1]), vec([1, 1, 1])], white),
        
        # Back wall (white)
        ray.Triangle([vec([-1, -1, -1]), vec([-1, 1, -1]), vec([1, -1, -1])], white),
        ray.Triangle([vec([1, -1, -1]), vec([-1, 1, -1]), vec([1, 1, -1])], white)
        
    ])

    # Lighting
    lights = [
        ray.PointLight(vec([0, 0.9, 0]), vec([600, 600, 600])),  # Bright light near the ceiling
        ray.AmbientLight(0.1),  # Soft ambient light
    ]

    # Camera setup
    camera = ray.Camera(
        vec([0, 0, 3]),  # Camera position
        target=vec([0, 0, 0]),  # Point the camera at the center
        vfov=35,  # Vertical field of view
        aspect=16 / 9  # Aspect ratio
    )

    return ExampleSceneDef(camera=camera, scene=scene, lights=lights)

def RubiksCubeExample():
    importlib.reload(ray)
    tan = ray.Material(vec([0.7, 0.7, 0.4]), 0.6)
    green = ray.Material(vec([0.0, 1.0, 0.0]), 0.6)
    red = ray.Material(vec([1.0, 0.0, 0.0]), 0.6)
    blue = ray.Material(vec([0.0, 0.0, 1.0]), 0.6)
    white = ray.Material(vec([1.0, 1.0, 1.0]), 0.6)
    yellow = ray.Material(vec([1.0, 1.0, 0.0]), 0.6)
    orange = ray.Material(vec([1.0, 0.5, 0.0]), 0.6)
    gray = ray.Material(vec([0.2, 0.2, 0.2]), 0.6)

    # Read the triangle mesh for a 2x2x2 cube, and scale it down to 1x1x1 to fit the scene.
    vs_list = 0.5 * read_obj_triangles(open("new_rubiks.obj"))

    scene = ray.Scene([
                      # Make a big sphere for the floor
                      ray.Sphere(vec([0, -40, 0]), 39.5, gray),
                  ] + [
                      # Make triangle objects from the vertex coordinates
                      ray.Triangle(vs, gray) for vs in vs_list
                  ])

    lights = [
        ray.PointLight(vec([12, 10, 5]), vec([300, 300, 300])),
        ray.AmbientLight(0.1),
    ]

    camera = ray.Camera(vec([10, 10, 10]), target=vec([0, 0, 0]), vfov=25, aspect=16 / 9)
    return ExampleSceneDef(camera=camera, scene=scene, lights=lights);

def TorusExample():
    importlib.reload(ray)
    tan = ray.Material(vec([0.7, 0.7, 0.4]), k_s=0.3, p=90, k_m=0.3)
    gold = ray.Material(vec([0.9, 0.9, 0.5]), k_s=0.6, p=90, k_m=0.6)
    gray = ray.Material(vec([0.2, 0.2, 0.2]), k_m=0.4)
    blue = ray.Material(vec([0.2, 0.2, 0.5]), k_m=0.5)
    #glass = ray.Material(vec([0, 0, 0]), k_m=0.4, k_a=0, k_s=0, is_glass=True, ref_idx=1.1)
    
    scene = ray.Scene([
        ray.Torus(vec([-0.3, 0.7, -0.3]), 0.8, 0.2, blue, vec([np.pi/3,0,np.pi/6]))
    ])

    lights = [
        ray.PointLight(vec([12, 10, 5]), vec([300, 300, 300])),
        ray.AmbientLight(0.1),
    ]

    camera = ray.Camera(vec([6, 2, 2]), target=vec([0, 0, 0]), vfov=25, aspect=16 / 9)

    return ExampleSceneDef(camera=camera, scene=scene, lights=lights)

def EllipsoidExample():
    importlib.reload(ray)

    tan = ray.Material(vec([0.7, 0.7, 0.4]), k_s=0.3, p=90, k_m=0.3)

    scene = ray.Scene([
        ray.Ellipsoid(vec([3, 4.3, 4]), vec([0.75, 0.9, 0.75]), tan)
    ])
    lights = [
        ray.PointLight(vec([15, 10, 5]), vec([500, 500, 500])),
        ray.AmbientLight(1),
    ]

    camera = ray.Camera(vec([5, 5, 0]), target=vec([3.5, 0, 7]), vfov=90, aspect= 1)

    return ExampleSceneDef(camera=camera, scene=scene, lights=lights)

def CylinderExample():
    importlib.reload(ray)

    tan = ray.Material(vec([0.7, 0.7, 0.4]), k_s=0.3, p=90, k_m=0.3)

    scene = ray.Scene([
        ray.Cyclinder(vec([2, 2, 2]), vec([0, 1, 0]), 0.75, 1.5, tan)
    ])
    lights = [
        ray.PointLight(vec([15, 10, 5]), vec([500, 500, 500])),
        ray.AmbientLight(1),
    ]

    camera = ray.Camera(vec([5, 5, 0]), target=vec([3.5, 0, 7]), vfov=90, aspect= 1)

    return ExampleSceneDef(camera=camera, scene=scene, lights=lights)
=======
    red = ray.Material(vec([0.7, 0.1, 0.1]), k_m=1)
    green = ray.Material(vec([0.1, 0.7, 0.1]), k_m=1)
    white = ray.Material(vec([0.7, 0.7, 0.7]), k_m=1)
    blue = ray.Material(vec([0.1, 0.1, 0.7]), k_m=1)
    gray = ray.Material(vec([0.2, 0.2, 0.2]), k_m=1)
    # tan = ray.Material(vec([0.7, 0.7, 0.4]), 0.6)
    tan = red

    scene = ray.Scene([
        ray.Triangle([vec([0, 0, 0]), vec([1, 0, 0]), vec([0, 1, 0])], white),
        ray.Triangle([vec([1, 1, 0]), vec([0, 1, 0]), vec([1, 0, 0])], white),
        ray.Triangle([vec([0, 0, 0]), vec([0, 0, 1]), vec([1, 0, 0])], red),
        ray.Triangle([vec([1, 0, 1]), vec([1, 0, 0]), vec([0, 0, 1])], red),
        ray.Triangle([vec([0, 0, 0]), vec([0, 1, 0]), vec([0, 0, 1])], green),
        ray.Triangle([vec([0, 1, 1]), vec([0, 0, 1]), vec([0, 1, 0])], green),
        ray.Triangle([vec([1, 0, 0]), vec([1, 0, 1]), vec([1, 1, 0])], blue),
        ray.Triangle([vec([1, 1, 1]), vec([1, 1, 0]), vec([1, 0, 1])], blue),
        ray.Triangle([vec([0, 1, 0]), vec([1, 1, 0]), vec([0, 1, 1])], gray),
        ray.Triangle([vec([1, 1, 1]), vec([0, 1, 1]), vec([1, 1, 0])], gray),
        # make back wall
        ray.Triangle([vec([0, 0, 1]), vec([1, 0, 1]), vec([0, 1, 1])], white),
        ray.Triangle([vec([1, 1, 1]), vec([0, 1, 1]), vec([1, 0, 1])], white),
        ray.Sphere(vec([0.3, 0.3, 0.3]), 0.2, tan),
    ], bg_color=vec([0,0,0]))

    lights = [
        ray.PointLight(vec([0.5, 0.5, 0.5]), .1),
        # make a ceiling light
        # ray.PointLight(vec([0.5, 0.5, 0.5]), vec([1, 1, 1])),
        # Add another light source
        # ray.PointLight(vec([1.5, 0.1, 0.5]), vec([1, 1, 1])),
        # ray.PointLight(vec([-0.5, 0.5, 0.5]), vec([1, 1, 1])),
        ray.AmbientLight(0.1),
        # ray.PointLight(vec([0.5, 2, 0.5]), vec([2, 2, 2])),
    ]

    camera = ray.Camera(vec([0.75, 0.5, 1]), target=vec([0.5, 0.5, 0.5]), vfov=70, aspect=16 / 9)
    return ExampleSceneDef(camera=camera, scene=scene, lights=lights);

def LebronJamesExample():
    importlib.reload(ray)
    tan = ray.Material(vec([0.7, 0.7, 0.4]))

    # rot_mat_45 = np.array([[np.sqrt(2)/2, -np.sqrt(2)/2, 0],
    #                        [np.sqrt(2)/2, np.sqrt(2)/2, 0],
    #                        [0, 0, 1]])

    theta = np.deg2rad(45)
    rot_mat_45 = np.array([[np.cos(theta), -np.sin(theta), 0],
                           [np.sin(theta), np.cos(theta), 0],
                           [0, 0, 1]])
    rot_mat_y = np.array([[np.cos(theta), 0, np.sin(theta)],
                          [0, 1, 0],
                          [-np.sin(theta), 0, np.cos(theta)]])
    # rot_mat_y = rot_mat_y @ rot_mat_45
    rot_mat_y = np.eye(3)
    # organize a cube
    scene = ray.Scene([
        # ray.SquareTexture([
        #     vec(rot_mat_y @ [0, 0, 0]),
        #     vec(rot_mat_y @ [1, 0, 0]),
        #     vec(rot_mat_y @ [0, 1, 0]),
        #     vec(rot_mat_y @ [1, 1, 0]),
        # ], tan, texture="lebron.png"),
        # ray.SquareTexture([
        #     vec(rot_mat_y @ [1, 0, 0]),
        #     vec(rot_mat_y @ [1, 0, -1]),
        #     vec(rot_mat_y @ [1, 1, 0]),
        #     vec(rot_mat_y @ [1, 1, -1]),
        # ], tan, texture="lebron2.png"),
        # ray.SquareTexture([
        #     vec(rot_mat_y @ [0, 1, 0]),
        #     vec(rot_mat_y @ [1, 1, 0]),
        #     vec(rot_mat_y @ [0, 1, -1]),
        #     vec(rot_mat_y @ [1, 1, -1]),
        # ], tan, texture="lebron3.png"),
        # ray.SquareTexture([
        #     vec(rot_mat_y @ [1, 0, -1]),
        #     vec(rot_mat_y @ [0, 0, -1]),
        #     vec(rot_mat_y @ [1, 1, -1]),
        #     vec(rot_mat_y @ [0, 1, -1]),
        # ], tan, texture="lebron4.png"),
        ray.SquareTexture([
            vec(rot_mat_y @ [0, 0, -1]),
            vec(rot_mat_y @ [0, 0, 0]),
            vec(rot_mat_y @ [0, 1, -1]),
            vec(rot_mat_y @ [0, 1, 0]),
        ], tan, texture="lebron5.png"),
    ] ,bg_color=vec([0, 0, 0]),
    )

    lights = [
        ray.AmbientLight(1),
    ]

    # camera = ray.Camera(vec([.5, .5, .75]), target=vec([0.5, 0.5, -0.5]), vfov=90, aspect=1)
    # Create line from center to the corner of the cube
    line = vec([0, 1, -1]) - vec([0.5, 0.5, -0.5])
    line = line / np.linalg.norm(line)
    origin = line * 1.5 + vec([0.5, 0.5, -0.5])
    camera = ray.Camera(origin, target=vec([0.5, 0.5, -0.5]), vfov=60, aspect=1)
    return ExampleSceneDef(camera=camera, scene=scene, lights=lights);
>>>>>>> 6ee56855
<|MERGE_RESOLUTION|>--- conflicted
+++ resolved
@@ -107,138 +107,6 @@
 
 def CornellBoxExample():
     importlib.reload(ray)
-<<<<<<< HEAD
-
-    red = ray.Material(vec([0.7, 0.1, 0.1]))
-    green = ray.Material(vec([0.1, 0.7, 0.1]))
-    white = ray.Material(vec([0.7, 0.7, 0.7]))
-    gray = ray.Material(vec([0.2, 0.2, 0.2]))
-
-    # Define the walls of the Cornell Box
-    scene = ray.Scene([
-        # Left wall (red)
-        ray.Triangle([vec([1, -1, -1]), vec([1, 1, -1]), vec([1, -1, 1])], red),
-        ray.Triangle([vec([1, 1, -1]), vec([1, 1, 1]), vec([1, -1, 1])], red),
-        
-        # Right wall (green)
-        ray.Triangle([vec([-1, -1, -1]), vec([-1, -1, 1]), vec([-1, 1, -1])], green),
-        ray.Triangle([vec([-1, 1, -1]), vec([-1, -1, 1]), vec([-1, 1, 1])], green),
-        
-        # Floor (white)
-        ray.Triangle([vec([-1, -1, -1]), vec([1, -1, -1]), vec([-1, -1, 1])], white),
-        ray.Triangle([vec([1, -1, -1]), vec([1, -1, 1]), vec([-1, -1, 1])], white),
-        
-        # Ceiling (white)
-        ray.Triangle([vec([-1, 1, -1]), vec([-1, 1, 1]), vec([1, 1, -1])], white),
-        ray.Triangle([vec([1, 1, -1]), vec([-1, 1, 1]), vec([1, 1, 1])], white),
-        
-        # Back wall (white)
-        ray.Triangle([vec([-1, -1, -1]), vec([-1, 1, -1]), vec([1, -1, -1])], white),
-        ray.Triangle([vec([1, -1, -1]), vec([-1, 1, -1]), vec([1, 1, -1])], white)
-        
-    ])
-
-    # Lighting
-    lights = [
-        ray.PointLight(vec([0, 0.9, 0]), vec([600, 600, 600])),  # Bright light near the ceiling
-        ray.AmbientLight(0.1),  # Soft ambient light
-    ]
-
-    # Camera setup
-    camera = ray.Camera(
-        vec([0, 0, 3]),  # Camera position
-        target=vec([0, 0, 0]),  # Point the camera at the center
-        vfov=35,  # Vertical field of view
-        aspect=16 / 9  # Aspect ratio
-    )
-
-    return ExampleSceneDef(camera=camera, scene=scene, lights=lights)
-
-def RubiksCubeExample():
-    importlib.reload(ray)
-    tan = ray.Material(vec([0.7, 0.7, 0.4]), 0.6)
-    green = ray.Material(vec([0.0, 1.0, 0.0]), 0.6)
-    red = ray.Material(vec([1.0, 0.0, 0.0]), 0.6)
-    blue = ray.Material(vec([0.0, 0.0, 1.0]), 0.6)
-    white = ray.Material(vec([1.0, 1.0, 1.0]), 0.6)
-    yellow = ray.Material(vec([1.0, 1.0, 0.0]), 0.6)
-    orange = ray.Material(vec([1.0, 0.5, 0.0]), 0.6)
-    gray = ray.Material(vec([0.2, 0.2, 0.2]), 0.6)
-
-    # Read the triangle mesh for a 2x2x2 cube, and scale it down to 1x1x1 to fit the scene.
-    vs_list = 0.5 * read_obj_triangles(open("new_rubiks.obj"))
-
-    scene = ray.Scene([
-                      # Make a big sphere for the floor
-                      ray.Sphere(vec([0, -40, 0]), 39.5, gray),
-                  ] + [
-                      # Make triangle objects from the vertex coordinates
-                      ray.Triangle(vs, gray) for vs in vs_list
-                  ])
-
-    lights = [
-        ray.PointLight(vec([12, 10, 5]), vec([300, 300, 300])),
-        ray.AmbientLight(0.1),
-    ]
-
-    camera = ray.Camera(vec([10, 10, 10]), target=vec([0, 0, 0]), vfov=25, aspect=16 / 9)
-    return ExampleSceneDef(camera=camera, scene=scene, lights=lights);
-
-def TorusExample():
-    importlib.reload(ray)
-    tan = ray.Material(vec([0.7, 0.7, 0.4]), k_s=0.3, p=90, k_m=0.3)
-    gold = ray.Material(vec([0.9, 0.9, 0.5]), k_s=0.6, p=90, k_m=0.6)
-    gray = ray.Material(vec([0.2, 0.2, 0.2]), k_m=0.4)
-    blue = ray.Material(vec([0.2, 0.2, 0.5]), k_m=0.5)
-    #glass = ray.Material(vec([0, 0, 0]), k_m=0.4, k_a=0, k_s=0, is_glass=True, ref_idx=1.1)
-    
-    scene = ray.Scene([
-        ray.Torus(vec([-0.3, 0.7, -0.3]), 0.8, 0.2, blue, vec([np.pi/3,0,np.pi/6]))
-    ])
-
-    lights = [
-        ray.PointLight(vec([12, 10, 5]), vec([300, 300, 300])),
-        ray.AmbientLight(0.1),
-    ]
-
-    camera = ray.Camera(vec([6, 2, 2]), target=vec([0, 0, 0]), vfov=25, aspect=16 / 9)
-
-    return ExampleSceneDef(camera=camera, scene=scene, lights=lights)
-
-def EllipsoidExample():
-    importlib.reload(ray)
-
-    tan = ray.Material(vec([0.7, 0.7, 0.4]), k_s=0.3, p=90, k_m=0.3)
-
-    scene = ray.Scene([
-        ray.Ellipsoid(vec([3, 4.3, 4]), vec([0.75, 0.9, 0.75]), tan)
-    ])
-    lights = [
-        ray.PointLight(vec([15, 10, 5]), vec([500, 500, 500])),
-        ray.AmbientLight(1),
-    ]
-
-    camera = ray.Camera(vec([5, 5, 0]), target=vec([3.5, 0, 7]), vfov=90, aspect= 1)
-
-    return ExampleSceneDef(camera=camera, scene=scene, lights=lights)
-
-def CylinderExample():
-    importlib.reload(ray)
-
-    tan = ray.Material(vec([0.7, 0.7, 0.4]), k_s=0.3, p=90, k_m=0.3)
-
-    scene = ray.Scene([
-        ray.Cyclinder(vec([2, 2, 2]), vec([0, 1, 0]), 0.75, 1.5, tan)
-    ])
-    lights = [
-        ray.PointLight(vec([15, 10, 5]), vec([500, 500, 500])),
-        ray.AmbientLight(1),
-    ]
-
-    camera = ray.Camera(vec([5, 5, 0]), target=vec([3.5, 0, 7]), vfov=90, aspect= 1)
-
-    return ExampleSceneDef(camera=camera, scene=scene, lights=lights)
-=======
     red = ray.Material(vec([0.7, 0.1, 0.1]), k_m=1)
     green = ray.Material(vec([0.1, 0.7, 0.1]), k_m=1)
     white = ray.Material(vec([0.7, 0.7, 0.7]), k_m=1)
@@ -278,6 +146,91 @@
     camera = ray.Camera(vec([0.75, 0.5, 1]), target=vec([0.5, 0.5, 0.5]), vfov=70, aspect=16 / 9)
     return ExampleSceneDef(camera=camera, scene=scene, lights=lights);
 
+def RubiksCubeExample():
+    importlib.reload(ray)
+    tan = ray.Material(vec([0.7, 0.7, 0.4]), 0.6)
+    green = ray.Material(vec([0.0, 1.0, 0.0]), 0.6)
+    red = ray.Material(vec([1.0, 0.0, 0.0]), 0.6)
+    blue = ray.Material(vec([0.0, 0.0, 1.0]), 0.6)
+    white = ray.Material(vec([1.0, 1.0, 1.0]), 0.6)
+    yellow = ray.Material(vec([1.0, 1.0, 0.0]), 0.6)
+    orange = ray.Material(vec([1.0, 0.5, 0.0]), 0.6)
+    gray = ray.Material(vec([0.2, 0.2, 0.2]), 0.6)
+
+    # Read the triangle mesh for a 2x2x2 cube, and scale it down to 1x1x1 to fit the scene.
+    vs_list = 0.5 * read_obj_triangles(open("new_rubiks.obj"))
+
+    scene = ray.Scene([
+                      # Make a big sphere for the floor
+                      ray.Sphere(vec([0, -40, 0]), 39.5, gray),
+                  ] + [
+                      # Make triangle objects from the vertex coordinates
+                      ray.Triangle(vs, gray) for vs in vs_list
+                  ])
+
+    lights = [
+        ray.PointLight(vec([12, 10, 5]), vec([300, 300, 300])),
+        ray.AmbientLight(0.1),
+    ]
+
+    camera = ray.Camera(vec([10, 10, 10]), target=vec([0, 0, 0]), vfov=25, aspect=16 / 9)
+    return ExampleSceneDef(camera=camera, scene=scene, lights=lights);
+
+def TorusExample():
+    importlib.reload(ray)
+    tan = ray.Material(vec([0.7, 0.7, 0.4]), k_s=0.3, p=90, k_m=0.3)
+    gold = ray.Material(vec([0.9, 0.9, 0.5]), k_s=0.6, p=90, k_m=0.6)
+    gray = ray.Material(vec([0.2, 0.2, 0.2]), k_m=0.4)
+    blue = ray.Material(vec([0.2, 0.2, 0.5]), k_m=0.5)
+    #glass = ray.Material(vec([0, 0, 0]), k_m=0.4, k_a=0, k_s=0, is_glass=True, ref_idx=1.1)
+    
+    scene = ray.Scene([
+        ray.Torus(vec([-0.3, 0.7, -0.3]), 0.8, 0.2, blue, vec([np.pi/3,0,np.pi/6]))
+    ])
+
+    lights = [
+        ray.PointLight(vec([12, 10, 5]), vec([300, 300, 300])),
+        ray.AmbientLight(0.1),
+    ]
+
+    camera = ray.Camera(vec([6, 2, 2]), target=vec([0, 0, 0]), vfov=25, aspect=16 / 9)
+
+    return ExampleSceneDef(camera=camera, scene=scene, lights=lights)
+
+def EllipsoidExample():
+    importlib.reload(ray)
+
+    tan = ray.Material(vec([0.7, 0.7, 0.4]), k_s=0.3, p=90, k_m=0.3)
+
+    scene = ray.Scene([
+        ray.Ellipsoid(vec([3, 4.3, 4]), vec([0.75, 0.9, 0.75]), tan)
+    ])
+    lights = [
+        ray.PointLight(vec([15, 10, 5]), vec([500, 500, 500])),
+        ray.AmbientLight(1),
+    ]
+
+    camera = ray.Camera(vec([5, 5, 0]), target=vec([3.5, 0, 7]), vfov=90, aspect= 1)
+
+    return ExampleSceneDef(camera=camera, scene=scene, lights=lights)
+
+def CylinderExample():
+    importlib.reload(ray)
+
+    tan = ray.Material(vec([0.7, 0.7, 0.4]), k_s=0.3, p=90, k_m=0.3)
+
+    scene = ray.Scene([
+        ray.Cyclinder(vec([2, 2, 2]), vec([0, 1, 0]), 0.75, 1.5, tan)
+    ])
+    lights = [
+        ray.PointLight(vec([15, 10, 5]), vec([500, 500, 500])),
+        ray.AmbientLight(1),
+    ]
+
+    camera = ray.Camera(vec([5, 5, 0]), target=vec([3.5, 0, 7]), vfov=90, aspect= 1)
+
+    return ExampleSceneDef(camera=camera, scene=scene, lights=lights)
+
 def LebronJamesExample():
     importlib.reload(ray)
     tan = ray.Material(vec([0.7, 0.7, 0.4]))
@@ -340,5 +293,4 @@
     line = line / np.linalg.norm(line)
     origin = line * 1.5 + vec([0.5, 0.5, -0.5])
     camera = ray.Camera(origin, target=vec([0.5, 0.5, -0.5]), vfov=60, aspect=1)
-    return ExampleSceneDef(camera=camera, scene=scene, lights=lights);
->>>>>>> 6ee56855
+    return ExampleSceneDef(camera=camera, scene=scene, lights=lights);