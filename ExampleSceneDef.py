import ray
from ImLite import *
from utils import *
import importlib

class ExampleSceneDef(object):
    def __init__(self, camera, scene, lights):
        self.camera = camera;
        self.scene = scene;
        self.lights = lights;

    def render(self, output_path=None, output_shape=None, gamma_correct=True, srgb_whitepoint=None):
        importlib.reload(ray)
        if(output_shape is None):
            output_shape=[128,128];
        if(srgb_whitepoint is None):
            srgb_whitepoint = 1.0;
        pix = ray.render_image(self.camera, self.scene, self.lights, output_shape[1], output_shape[0]);
        im = None;
        if(gamma_correct):
            cam_img_ui8 = to_srgb8(pix / srgb_whitepoint)
            im = Image(pixels=cam_img_ui8);
        else:
            im = im = Image(pixels=pix);
        if(output_path is None):
            return im;
        else:
            im.writeToFile(output_path);


def TwoSpheresExample():
    importlib.reload(ray)
    tan = ray.Material(vec([0.7, 0.7, 0.4]), 0.6)
    gray = ray.Material(vec([0.2, 0.2, 0.2]))

    scene = ray.Scene([
        ray.Sphere(vec([0, 0, 0]), 0.5, tan),
        ray.Sphere(vec([0, -40, 0]), 39.5, gray),
    ])

    lights = [
        ray.PointLight(vec([12, 10, 5]), vec([300, 300, 300])),
        ray.AmbientLight(0.1),
    ]
    camera = ray.Camera(vec([3, 1.7, 5]), target=vec([0, 0, 0]), vfov=25, aspect=16 / 9)
    return ExampleSceneDef(camera=camera, scene=scene, lights=lights);


def ThreeSpheresExample():
    importlib.reload(ray)
    tan = ray.Material(vec([0.4, 0.4, 0.2]), k_s=0.3, p=90, k_m=0.3)
    blue = ray.Material(vec([0.2, 0.2, 0.5]), k_m=0.5)
    gray = ray.Material(vec([0.2, 0.2, 0.2]), k_m=0.4)

    scene = ray.Scene([
        ray.Sphere(vec([-0.7, 0, 0]), 0.5, tan),
        ray.Sphere(vec([0.7, 0, 0]), 0.5, blue),
        ray.Sphere(vec([0, -40, 0]), 39.5, gray),
    ])

    lights = [
        ray.PointLight(vec([12, 10, 5]), vec([300, 300, 300])),
        ray.AmbientLight(0.1),
    ]

    camera = ray.Camera(vec([3, 1.2, 5]), target=vec([0, -0.4, 0]), vfov=24, aspect=16 / 9)
    return ExampleSceneDef(camera=camera, scene=scene, lights=lights);


def CubeExample():
    importlib.reload(ray)
    tan = ray.Material(vec([0.7, 0.7, 0.4]), 0.6)
    gray = ray.Material(vec([0.2, 0.2, 0.2]))

    # Read the triangle mesh for a 2x2x2 cube, and scale it down to 1x1x1 to fit the scene.
    vs_list = 0.5 * read_obj_triangles(open("cube.obj"))

    scene = ray.Scene([
                      # Make a big sphere for the floor
                      ray.Sphere(vec([0, -40, 0]), 39.5, gray),
                  ] + [
                      # Make triangle objects from the vertex coordinates
                      ray.Triangle(vs, tan) for vs in vs_list
                  ])

    lights = [
        ray.PointLight(vec([12, 10, 5]), vec([300, 300, 300])),
        ray.AmbientLight(0.1),
    ]

    camera = ray.Camera(vec([3, 1.7, 5]), target=vec([0, 0, 0]), vfov=25, aspect=16 / 9)
    return ExampleSceneDef(camera=camera, scene=scene, lights=lights);

def OrthoFriendlyExample(sphere_radius = 0.25):
    gray = ray.Material(vec([0.5, 0.5, 0.5]))

    # One small sphere centered at z=-0.5
    scene = ray.Scene([
        ray.Sphere(vec([0, 0, -0.5]), sphere_radius, gray),
    ])

    lights = [
        ray.AmbientLight(0.5),
    ]
    camera = ray.Camera(vec([0,0,0]), target=vec([0, 0, -0.5]), vfov=90, aspect=1)
    return ExampleSceneDef(camera=camera, scene=scene, lights=lights);

def CornellBoxExample():
    importlib.reload(ray)
    red = ray.Material(vec([0.7, 0.1, 0.1]), k_m=1)
    green = ray.Material(vec([0.1, 0.7, 0.1]), k_m=1)
    white = ray.Material(vec([0.7, 0.7, 0.7]), k_m=1)
    blue = ray.Material(vec([0.1, 0.1, 0.7]), k_m=1)
    gray = ray.Material(vec([0.2, 0.2, 0.2]), k_m=1)
    # tan = ray.Material(vec([0.7, 0.7, 0.4]), 0.6)
    tan = red

    scene = ray.Scene([
        ray.Triangle([vec([0, 0, 0]), vec([1, 0, 0]), vec([0, 1, 0])], white),
        ray.Triangle([vec([1, 1, 0]), vec([0, 1, 0]), vec([1, 0, 0])], white),
        ray.Triangle([vec([0, 0, 0]), vec([0, 0, 1]), vec([1, 0, 0])], red),
        ray.Triangle([vec([1, 0, 1]), vec([1, 0, 0]), vec([0, 0, 1])], red),
        ray.Triangle([vec([0, 0, 0]), vec([0, 1, 0]), vec([0, 0, 1])], green),
        ray.Triangle([vec([0, 1, 1]), vec([0, 0, 1]), vec([0, 1, 0])], green),
        ray.Triangle([vec([1, 0, 0]), vec([1, 0, 1]), vec([1, 1, 0])], blue),
        ray.Triangle([vec([1, 1, 1]), vec([1, 1, 0]), vec([1, 0, 1])], blue),
        ray.Triangle([vec([0, 1, 0]), vec([1, 1, 0]), vec([0, 1, 1])], gray),
        ray.Triangle([vec([1, 1, 1]), vec([0, 1, 1]), vec([1, 1, 0])], gray),
        # make back wall
        ray.Triangle([vec([0, 0, 1]), vec([1, 0, 1]), vec([0, 1, 1])], white),
        ray.Triangle([vec([1, 1, 1]), vec([0, 1, 1]), vec([1, 0, 1])], white),
        ray.Sphere(vec([0.3, 0.3, 0.3]), 0.2, tan),
    ], bg_color=vec([0,0,0]))

    lights = [
        ray.PointLight(vec([0.5, 0.5, 0.5]), .1),
        # make a ceiling light
        # ray.PointLight(vec([0.5, 0.5, 0.5]), vec([1, 1, 1])),
        # Add another light source
        # ray.PointLight(vec([1.5, 0.1, 0.5]), vec([1, 1, 1])),
        # ray.PointLight(vec([-0.5, 0.5, 0.5]), vec([1, 1, 1])),
        ray.AmbientLight(0.1),
        # ray.PointLight(vec([0.5, 2, 0.5]), vec([2, 2, 2])),
    ]

    camera = ray.Camera(vec([0.75, 0.5, 1]), target=vec([0.5, 0.5, 0.5]), vfov=70, aspect=16 / 9)
    return ExampleSceneDef(camera=camera, scene=scene, lights=lights);

def RubiksCubeExample():
    importlib.reload(ray)
    tan = ray.Material(vec([0.7, 0.7, 0.4]), 0.6)
    green = ray.Material(vec([0.0, 1.0, 0.0]), 0.6)
    red = ray.Material(vec([1.0, 0.0, 0.0]), 0.6)
    blue = ray.Material(vec([0.0, 0.0, 1.0]), 0.6)
    white = ray.Material(vec([1.0, 1.0, 1.0]), 0.6)
    yellow = ray.Material(vec([1.0, 1.0, 0.0]), 0.6)
    orange = ray.Material(vec([1.0, 0.5, 0.0]), 0.6)
    gray = ray.Material(vec([0.2, 0.2, 0.2]), 0.6)

    # Read the triangle mesh for a 2x2x2 cube, and scale it down to 1x1x1 to fit the scene.
    vs_list = 0.5 * read_obj_triangles(open("new_rubiks.obj"))

    scene = ray.Scene([
                      # Make a big sphere for the floor
                      ray.Sphere(vec([0, -40, 0]), 39.5, gray),
                  ] + [
                      # Make triangle objects from the vertex coordinates
                      ray.Triangle(vs, gray) for vs in vs_list
                  ])

    lights = [
        ray.PointLight(vec([12, 10, 5]), vec([300, 300, 300])),
        ray.AmbientLight(0.1),
    ]

    camera = ray.Camera(vec([10, 10, 10]), target=vec([0, 0, 0]), vfov=25, aspect=16 / 9)
    return ExampleSceneDef(camera=camera, scene=scene, lights=lights);

def TorusExample():
    importlib.reload(ray)
    tan = ray.Material(vec([0.7, 0.7, 0.4]), k_s=0.3, p=90, k_m=0.3)
    gold = ray.Material(vec([0.9, 0.9, 0.5]), k_s=0.6, p=90, k_m=0.6)
    gray = ray.Material(vec([0.2, 0.2, 0.2]), k_m=0.4)
    blue = ray.Material(vec([0.2, 0.2, 0.5]), k_m=0.5)
    #glass = ray.Material(vec([0, 0, 0]), k_m=0.4, k_a=0, k_s=0, is_glass=True, ref_idx=1.1)
    
    scene = ray.Scene([
        ray.Torus(vec([-0.3, 0.7, -0.3]), 0.8, 0.2, blue, vec([np.pi/3,0,np.pi/6]))
    ])

    lights = [
        ray.PointLight(vec([12, 10, 5]), vec([300, 300, 300])),
        ray.AmbientLight(0.1),
    ]

    camera = ray.Camera(vec([6, 2, 2]), target=vec([0, 0, 0]), vfov=25, aspect=16 / 9)

    return ExampleSceneDef(camera=camera, scene=scene, lights=lights)

def EllipsoidExample():
    importlib.reload(ray)

    tan = ray.Material(vec([0.7, 0.7, 0.4]), k_s=0.3, p=90, k_m=0.3)

    scene = ray.Scene([
        ray.Ellipsoid(vec([3, 4.3, 4]), vec([0.75, 0.9, 0.75]), tan)
    ])
    lights = [
        ray.PointLight(vec([15, 10, 5]), vec([500, 500, 500])),
        ray.AmbientLight(1),
    ]

    camera = ray.Camera(vec([5, 5, 0]), target=vec([3.5, 0, 7]), vfov=90, aspect= 1)

    return ExampleSceneDef(camera=camera, scene=scene, lights=lights)

def CrownExample():
    importlib.reload(ray)
    
    # color 
    tan = ray.Material(vec([0.7, 0.7, 0.4]))
    blue = ray.Material(vec([0.2, 0.2, 0.5]), k_m=0.5)


    # cylinder parameter
    height = 0.4 
    radius = 0.5 
    ep = 0

    # Ellipsoid parameter
    x = 0.07
    y = 0.25
    z = 0.07

    e_height = 0.9
    # make the crown
    scene = ray.Scene([
        ray.Cylinder(vec([0.5, 0.5, -0.5]), vec([0, 1, 0]), radius, height, tan),
        ray.Ellipsoid(vec([0.5+radius-ep, e_height, -0.5]), vec([x, y, z]), blue),
        ray.Ellipsoid(vec([0.5-radius+ep, e_height, -0.5]), vec([x, y, z]), blue),
        ray.Ellipsoid(vec([0.5+radius/2, e_height, -0.5-radius-ep]), vec([x, y, z]), blue),
        ray.Ellipsoid(vec([0.5+radius/2, e_height, -0.5+radius-ep]), vec([x, y, z]), blue),
        ray.Ellipsoid(vec([0.5-radius/2, e_height, -0.5-radius-ep]), vec([x, y, z]), blue),
        ray.Ellipsoid(vec([0.5-radius/2, e_height, -0.5+radius-ep]), vec([x, y, z]), blue),
        
    ], bg_color=vec([0, 0, 0]),)

    lights = [
        ray.AmbientLight(1),
    ]
    origin = vec([0.5, 1.5, 2.5])
    #origin = vec([0, 3, 2])
    camera = ray.Camera(origin, target=vec([0.5, 0.5, -0.5]), vfov=60, aspect=1)
    return ExampleSceneDef(camera=camera, scene=scene, lights=lights)

def CylinderExample():
    importlib.reload(ray)

    tan = ray.Material(vec([0.7, 0.7, 0.4]), k_s=0.3, p=90, k_m=0.3)

    scene = ray.Scene([
        ray.Cylinder(vec([2, 2, 2]), vec([0, 1, 0]), 0.75, 1.5, tan)
    ])
    lights = [
        ray.PointLight(vec([15, 10, 5]), vec([500, 500, 500])),
        ray.AmbientLight(1),
    ]

    camera = ray.Camera(vec([5, 5, 0]), target=vec([3.5, 0, 7]), vfov=90, aspect= 1)

    return ExampleSceneDef(camera=camera, scene=scene, lights=lights)

def GemExample():
    importlib.reload(ray)
    red = ray.Material(vec([0.7, 0.1, 0.1]), k_m=1)
    green = ray.Material(vec([0.1, 0.7, 0.1]), k_m=1)
    blue = ray.Material(vec([0.1, 0.1, 0.7]), k_m=1)
    gold = ray.Material(vec([0.9, 0.9, 0.5]), k_m=1)
    pink = ray.Material(vec([0.9, 0.5, 0.9]), k_m=1)
    orange = ray.Material(vec([0.9, 0.5, 0.1]), k_m=1)

    base = 0.08
    gem_height = 0.3
    x = 0.5
    y = 0
    z = -0.5

    offset = 0.6

    scene = ray.Scene([
        ray.Ellipsoid(vec([x-2.5*offset, y, z]), vec([gem_height, base, base]), red),
        ray.Ellipsoid(vec([x-1.5*offset, y, z-0.2]), vec([gem_height, base, base]), green),
        ray.Ellipsoid(vec([x-offset, y, z]), vec([gem_height, base, base]), blue),
        ray.Ellipsoid(vec([x+offset, y, z]), vec([gem_height, base, base]), gold),
        ray.Ellipsoid(vec([x+1.5*offset, y, z-0.2]), vec([gem_height, base, base]), pink),
        ray.Ellipsoid(vec([x+2.5*offset, y, z]), vec([gem_height, base, base]), orange),
    ])

    lights = [
        ray.PointLight(vec([12, 10, 5]), vec([300, 300, 300])),
        ray.AmbientLight(0.1),
    ]
    origin = vec([0.5, 1.5, 2.5])
    camera = ray.Camera(origin, target=vec([0.5, 0.5, 0.5]), vfov=60, aspect=1)
    return ExampleSceneDef(camera=camera, scene=scene, lights=lights);

def LebronJamesExample():
    importlib.reload(ray)
    tan = ray.Material(vec([0.7, 0.7, 0.4]), p=90, k_m=0.3)

    theta = np.deg2rad(45)
    rot_mat_45 = np.array([[np.cos(theta), -np.sin(theta), 0],
                           [np.sin(theta), np.cos(theta), 0],
                           [0, 0, 1]])
    rot_mat_y = np.array([[np.cos(theta), 0, np.sin(theta)],
                          [0, 1, 0],
                          [-np.sin(theta), 0, np.cos(theta)]])
    # rot_mat_y = rot_mat_y @ rot_mat_45
    rot_mat_y = np.eye(3)
    # organize a cube
    scene = ray.Scene([
        ray.SquareTexture([
            vec(rot_mat_y @ [0, 0, 0]),
            vec(rot_mat_y @ [1, 0, 0]),
            vec(rot_mat_y @ [0, 1, 0]),
            vec(rot_mat_y @ [1, 1, 0]),
        ], tan, texture="lebron.png", reference_dir=vec([0, 0, 1])),
        ray.SquareTexture([
            vec(rot_mat_y @ [1, 0, 0]),
            vec(rot_mat_y @ [1, 0, -1]),
            vec(rot_mat_y @ [1, 1, 0]),
            vec(rot_mat_y @ [1, 1, -1]),
        ], tan, texture="lebron2.png", reference_dir=vec([1, 0, 0])),
        ray.SquareTexture([
            vec(rot_mat_y @ [0, 1, 0]),
            vec(rot_mat_y @ [1, 1, 0]),
            vec(rot_mat_y @ [0, 1, -1]),
            vec(rot_mat_y @ [1, 1, -1]),
        ], tan, texture="lebron3.png", reference_dir=vec([0, 1, 0])),
        ray.SquareTexture([
            vec(rot_mat_y @ [1, 0, -1]),
            vec(rot_mat_y @ [0, 0, -1]),
            vec(rot_mat_y @ [1, 1, -1]),
            vec(rot_mat_y @ [0, 1, -1]),
        ], tan, texture="lebron4.png", reference_dir=vec([0, 0, -1])),
        ray.SquareTexture([
            vec(rot_mat_y @ [0, 0, -1]),
            vec(rot_mat_y @ [0, 0, 0]),
            vec(rot_mat_y @ [0, 1, -1]),
            vec(rot_mat_y @ [0, 1, 0]),
        ], tan, texture="lebron5.png", reference_dir=vec([-1, 0, 0])),
    ] ,bg_color=vec([0, 0, 0]),
    )

    lights = [
        # ray.AmbientLight(.05),
        ray.PointLight(vec([-0.5, 1.5, -1.5]), vec([10, 10, 10])),
    ]

    # camera = ray.Camera(vec([.5, .5, .75]), target=vec([0.5, 0.5, -0.5]), vfov=90, aspect=1)
    # Create line from center to the corner of the cube
    line = vec([0, 1, -1]) - vec([0.5, 0.5, -0.5])
    line = line / np.linalg.norm(line)
    origin = line * 1.5 + vec([0.5, 0.5, -0.5])
    camera = ray.Camera(origin, target=vec([0.5, 0.5, -0.5]), vfov=60, aspect=1)
    return ExampleSceneDef(camera=camera, scene=scene, lights=lights);


def LebronCrownExample():
    importlib.reload(ray)

    theta = np.deg2rad(45)
    rot_mat_45 = np.array([[np.cos(theta), -np.sin(theta), 0],
                           [np.sin(theta), np.cos(theta), 0],
                           [0, 0, 1]])
    rot_mat_y = np.array([[np.cos(theta), 0, np.sin(theta)],
                          [0, 1, 0],
                          [-np.sin(theta), 0, np.cos(theta)]])
    # rot_mat_y = rot_mat_y @ rot_mat_45
    rot_mat_y = np.eye(3)

    # color 
    tan = ray.Material(vec([0.7, 0.7, 0.4]))
    blue = ray.Material(vec([0.2, 0.2, 0.5]), k_m=0.5)


    # cylinder parameter
    height = 0.4 
    radius = 0.5 
    ep = 0

    # Ellipsoid parameter
    x_1 = 0.07
    y_1 = 0.25
    z_1 = 0.07

    e_height = 0.4 + 1.25

    red = ray.Material(vec([0.7, 0.1, 0.1]), k_m=1)
    green = ray.Material(vec([0.1, 0.7, 0.1]), k_m=1)
    blue_1 = ray.Material(vec([0.1, 0.1, 0.7]), k_m=1)
    gold = ray.Material(vec([0.9, 0.9, 0.5]), k_m=1)
    pink = ray.Material(vec([0.9, 0.5, 0.9]), k_m=1)
    orange = ray.Material(vec([0.9, 0.5, 0.1]), k_m=1)

    base = 0.08
    gem_height = 0.3
    x = 0.5
    y = 0
    z = -0.5

    offset = 0.6

    # organize a cube
    scene = ray.Scene([
<<<<<<< HEAD
        ray.SquareTexture([
            vec(rot_mat_y @ [0, 0, 0]),
            vec(rot_mat_y @ [1, 0, 0]),
            vec(rot_mat_y @ [0, 1, 0]),
            vec(rot_mat_y @ [1, 1, 0]),
        ], tan, texture="lebron.png"),
        ray.SquareTexture([
            vec(rot_mat_y @ [1, 0, 0]),
            vec(rot_mat_y @ [1, 0, -1]),
            vec(rot_mat_y @ [1, 1, 0]),
            vec(rot_mat_y @ [1, 1, -1]),
        ], tan, texture="lebron2.png"),
        ray.SquareTexture([
            vec(rot_mat_y @ [0, 1, 0]),
            vec(rot_mat_y @ [1, 1, 0]),
            vec(rot_mat_y @ [0, 1, -1]),
            vec(rot_mat_y @ [1, 1, -1]),
        ], tan, texture="lebron3.png"),
        ray.SquareTexture([
            vec(rot_mat_y @ [1, 0, -1]),
            vec(rot_mat_y @ [0, 0, -1]),
            vec(rot_mat_y @ [1, 1, -1]),
            vec(rot_mat_y @ [0, 1, -1]),
        ], tan, texture="lebron4.png"),
        ray.SquareTexture([
            vec(rot_mat_y @ [0, 0, -1]),
            vec(rot_mat_y @ [0, 0, 0]),
            vec(rot_mat_y @ [0, 1, -1]),
            vec(rot_mat_y @ [0, 1, 0]),
        ], tan, texture="lebron5.png"),
        ray.Torus(
            vec([0.5, 0, -0.5]), 0.8, 0.1, tan, vec([np.pi/2,0,0])),
        ray.Cylinder(vec([0.5, 1.25, -0.5]), vec([0, 1, 0]), radius, height, tan),
        ray.Ellipsoid(vec([0.5+radius-ep, e_height, -0.5]), vec([x_1, y_1, z_1]), blue),
        ray.Ellipsoid(vec([0.5-radius+ep, e_height, -0.5]), vec([x_1, y_1, z_1]), blue),
        ray.Ellipsoid(vec([0.5+radius/2, e_height, -0.5-radius-ep]), vec([x_1, y_1, z_1]), blue),
        ray.Ellipsoid(vec([0.5+radius/2, e_height, -0.5+radius-ep]), vec([x_1,  y_1, z_1]), blue),
        ray.Ellipsoid(vec([0.5-radius/2, e_height, -0.5-radius-ep]), vec([x_1,  y_1, z_1]), blue),
        ray.Ellipsoid(vec([0.5-radius/2, e_height, -0.5+radius-ep]), vec([x_1,  y_1, z_1]), blue),
        # gems
        ray.Ellipsoid(vec([x-2.5*offset, y, z]), vec([gem_height, base, base]), red),
        ray.Ellipsoid(vec([x-1.5*offset, y, z+0.6]), vec([gem_height, base, base]), green),
        ray.Ellipsoid(vec([x, y, z+1.0]), vec([gem_height, base, base]), blue_1),
        # ray.Ellipsoid(vec([x+offset, y, z+0.6]), vec([gem_height, base, base]), gold),
        ray.Ellipsoid(vec([x+1.5*offset, y, z+0.6]), vec([gem_height, base, base]), pink),
        ray.Ellipsoid(vec([x+2.5*offset, y, z]), vec([gem_height, base, base]), orange),
=======
        # ray.SquareTexture([
        #     vec(rot_mat_y @ [0, 0, 0]),
        #     vec(rot_mat_y @ [1, 0, 0]),
        #     vec(rot_mat_y @ [0, 1, 0]),
        #     vec(rot_mat_y @ [1, 1, 0]),
        # ], tan, texture="lebron.png"),
        # ray.SquareTexture([
        #     vec(rot_mat_y @ [1, 0, 0]),
        #     vec(rot_mat_y @ [1, 0, -1]),
        #     vec(rot_mat_y @ [1, 1, 0]),
        #     vec(rot_mat_y @ [1, 1, -1]),
        # ], tan, texture="lebron2.png"),
        # ray.SquareTexture([
        #     vec(rot_mat_y @ [0, 1, 0]),
        #     vec(rot_mat_y @ [1, 1, 0]),
        #     vec(rot_mat_y @ [0, 1, -1]),
        #     vec(rot_mat_y @ [1, 1, -1]),
        # ], tan, texture="lebron3.png"),
        # ray.SquareTexture([
        #     vec(rot_mat_y @ [1, 0, -1]),
        #     vec(rot_mat_y @ [0, 0, -1]),
        #     vec(rot_mat_y @ [1, 1, -1]),
        #     vec(rot_mat_y @ [0, 1, -1]),
        # ], tan, texture="lebron4.png"),
        # ray.SquareTexture([
        #     vec(rot_mat_y @ [0, 0, -1]),
        #     vec(rot_mat_y @ [0, 0, 0]),
        #     vec(rot_mat_y @ [0, 1, -1]),
        #     vec(rot_mat_y @ [0, 1, 0]),
        # ], tan, texture="lebron5.png"),
        ray.Torus(vec([0, 0, 0]), 1.5, .5, tan, vec([np.deg2rad(90),0,0])),
        #ray.Cylinder(vec([0.5, 0.5, -0.5]), vec([0, 1, 0]), 0.1, 0.3, tan)
>>>>>>> dd4beb5f
    ] ,bg_color=vec([0, 0, 0]),
    )

    lights = [
        ray.AmbientLight(1),
    ]

    # camera = ray.Camera(vec([.5, .5, .75]), target=vec([0.5, 0.5, -0.5]), vfov=90, aspect=1)
    # Create line from center to the corner of the cube
<<<<<<< HEAD
    origin = vec([0.5, 1.5, 2.5])
    #origin = vec([0, 5, 0])
    camera = ray.Camera(origin, target=vec([0.5, 0.5, -0.5]), vfov=60, aspect=1)
=======
    # line = vec([0, 2, 0]) - vec([0, 0, 0])
    # line = line / np.linalg.norm(line)
    # origin = line * 5 + vec([0, 0, 0])
    origin = 2*vec([0, 2, .1])
    camera = ray.Camera(origin, target=vec([0, 0, 0]), vfov=90, aspect=1)
>>>>>>> dd4beb5f
    return ExampleSceneDef(camera=camera, scene=scene, lights=lights);<|MERGE_RESOLUTION|>--- conflicted
+++ resolved
@@ -413,7 +413,6 @@
 
     # organize a cube
     scene = ray.Scene([
-<<<<<<< HEAD
         ray.SquareTexture([
             vec(rot_mat_y @ [0, 0, 0]),
             vec(rot_mat_y @ [1, 0, 0]),
@@ -460,7 +459,6 @@
         # ray.Ellipsoid(vec([x+offset, y, z+0.6]), vec([gem_height, base, base]), gold),
         ray.Ellipsoid(vec([x+1.5*offset, y, z+0.6]), vec([gem_height, base, base]), pink),
         ray.Ellipsoid(vec([x+2.5*offset, y, z]), vec([gem_height, base, base]), orange),
-=======
         # ray.SquareTexture([
         #     vec(rot_mat_y @ [0, 0, 0]),
         #     vec(rot_mat_y @ [1, 0, 0]),
@@ -493,7 +491,6 @@
         # ], tan, texture="lebron5.png"),
         ray.Torus(vec([0, 0, 0]), 1.5, .5, tan, vec([np.deg2rad(90),0,0])),
         #ray.Cylinder(vec([0.5, 0.5, -0.5]), vec([0, 1, 0]), 0.1, 0.3, tan)
->>>>>>> dd4beb5f
     ] ,bg_color=vec([0, 0, 0]),
     )
 
@@ -503,15 +500,12 @@
 
     # camera = ray.Camera(vec([.5, .5, .75]), target=vec([0.5, 0.5, -0.5]), vfov=90, aspect=1)
     # Create line from center to the corner of the cube
-<<<<<<< HEAD
     origin = vec([0.5, 1.5, 2.5])
     #origin = vec([0, 5, 0])
     camera = ray.Camera(origin, target=vec([0.5, 0.5, -0.5]), vfov=60, aspect=1)
-=======
     # line = vec([0, 2, 0]) - vec([0, 0, 0])
     # line = line / np.linalg.norm(line)
     # origin = line * 5 + vec([0, 0, 0])
     origin = 2*vec([0, 2, .1])
     camera = ray.Camera(origin, target=vec([0, 0, 0]), vfov=90, aspect=1)
->>>>>>> dd4beb5f
     return ExampleSceneDef(camera=camera, scene=scene, lights=lights);