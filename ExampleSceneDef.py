import ray
from ImLite import *
from utils import *
import importlib

class ExampleSceneDef(object):
    def __init__(self, camera, scene, lights):
        self.camera = camera;
        self.scene = scene;
        self.lights = lights;

    def render(self, output_path=None, output_shape=None, gamma_correct=True, srgb_whitepoint=None):
        importlib.reload(ray)
        if(output_shape is None):
            output_shape=[128,128];
        if(srgb_whitepoint is None):
            srgb_whitepoint = 1.0;
        pix = ray.render_image(self.camera, self.scene, self.lights, output_shape[1], output_shape[0]);
        im = None;
        if(gamma_correct):
            cam_img_ui8 = to_srgb8(pix / srgb_whitepoint)
            im = Image(pixels=cam_img_ui8);
        else:
            im = im = Image(pixels=pix);
        if(output_path is None):
            return im;
        else:
            im.writeToFile(output_path);


def TwoSpheresExample():
    importlib.reload(ray)
    tan = ray.Material(vec([0.7, 0.7, 0.4]), 0.6)
    gray = ray.Material(vec([0.2, 0.2, 0.2]))

    scene = ray.Scene([
        ray.Sphere(vec([0, 0, 0]), 0.5, tan),
        ray.Sphere(vec([0, -40, 0]), 39.5, gray),
    ])

    lights = [
        ray.PointLight(vec([12, 10, 5]), vec([300, 300, 300])),
        ray.AmbientLight(0.1),
    ]
    camera = ray.Camera(vec([3, 1.7, 5]), target=vec([0, 0, 0]), vfov=25, aspect=16 / 9)
    return ExampleSceneDef(camera=camera, scene=scene, lights=lights);


def ThreeSpheresExample():
    importlib.reload(ray)
    tan = ray.Material(vec([0.4, 0.4, 0.2]), k_s=0.3, p=90, k_m=0.3)
    blue = ray.Material(vec([0.2, 0.2, 0.5]), k_m=0.5)
    gray = ray.Material(vec([0.2, 0.2, 0.2]), k_m=0.4)

    scene = ray.Scene([
        ray.Sphere(vec([-0.7, 0, 0]), 0.5, tan),
        ray.Sphere(vec([0.7, 0, 0]), 0.5, blue),
        ray.Sphere(vec([0, -40, 0]), 39.5, gray),
    ])

    lights = [
        ray.PointLight(vec([12, 10, 5]), vec([300, 300, 300])),
        ray.AmbientLight(0.1),
    ]

    camera = ray.Camera(vec([3, 1.2, 5]), target=vec([0, -0.4, 0]), vfov=24, aspect=16 / 9)
    return ExampleSceneDef(camera=camera, scene=scene, lights=lights);


def CubeExample():
    importlib.reload(ray)
    tan = ray.Material(vec([0.7, 0.7, 0.4]), 0.6)
    gray = ray.Material(vec([0.2, 0.2, 0.2]))

    # Read the triangle mesh for a 2x2x2 cube, and scale it down to 1x1x1 to fit the scene.
    vs_list = 0.5 * read_obj_triangles(open("cube.obj"))

    scene = ray.Scene([
                      # Make a big sphere for the floor
                      ray.Sphere(vec([0, -40, 0]), 39.5, gray),
                  ] + [
                      # Make triangle objects from the vertex coordinates
                      ray.Triangle(vs, tan) for vs in vs_list
                  ])

    lights = [
        ray.PointLight(vec([12, 10, 5]), vec([300, 300, 300])),
        ray.AmbientLight(0.1),
    ]

    camera = ray.Camera(vec([3, 1.7, 5]), target=vec([0, 0, 0]), vfov=25, aspect=16 / 9)
    return ExampleSceneDef(camera=camera, scene=scene, lights=lights);

def OrthoFriendlyExample(sphere_radius = 0.25):
    gray = ray.Material(vec([0.5, 0.5, 0.5]))

    # One small sphere centered at z=-0.5
    scene = ray.Scene([
        ray.Sphere(vec([0, 0, -0.5]), sphere_radius, gray),
    ])

    lights = [
        ray.AmbientLight(0.5),
    ]
    camera = ray.Camera(vec([0,0,0]), target=vec([0, 0, -0.5]), vfov=90, aspect=1)
    return ExampleSceneDef(camera=camera, scene=scene, lights=lights);

def CornellBoxExample():
    importlib.reload(ray)
    red = ray.Material(vec([0.7, 0.1, 0.1]), k_m=1)
    green = ray.Material(vec([0.1, 0.7, 0.1]), k_m=1)
    white = ray.Material(vec([0.7, 0.7, 0.7]), k_m=1)
    blue = ray.Material(vec([0.1, 0.1, 0.7]), k_m=1)
    gray = ray.Material(vec([0.2, 0.2, 0.2]), k_m=1)
    # tan = ray.Material(vec([0.7, 0.7, 0.4]), 0.6)
    tan = red

    scene = ray.Scene([
        ray.Triangle([vec([0, 0, 0]), vec([1, 0, 0]), vec([0, 1, 0])], white),
        ray.Triangle([vec([1, 1, 0]), vec([0, 1, 0]), vec([1, 0, 0])], white),
        ray.Triangle([vec([0, 0, 0]), vec([0, 0, 1]), vec([1, 0, 0])], red),
        ray.Triangle([vec([1, 0, 1]), vec([1, 0, 0]), vec([0, 0, 1])], red),
        ray.Triangle([vec([0, 0, 0]), vec([0, 1, 0]), vec([0, 0, 1])], green),
        ray.Triangle([vec([0, 1, 1]), vec([0, 0, 1]), vec([0, 1, 0])], green),
        ray.Triangle([vec([1, 0, 0]), vec([1, 0, 1]), vec([1, 1, 0])], blue),
        ray.Triangle([vec([1, 1, 1]), vec([1, 1, 0]), vec([1, 0, 1])], blue),
        ray.Triangle([vec([0, 1, 0]), vec([1, 1, 0]), vec([0, 1, 1])], gray),
        ray.Triangle([vec([1, 1, 1]), vec([0, 1, 1]), vec([1, 1, 0])], gray),
        # make back wall
        ray.Triangle([vec([0, 0, 1]), vec([1, 0, 1]), vec([0, 1, 1])], white),
        ray.Triangle([vec([1, 1, 1]), vec([0, 1, 1]), vec([1, 0, 1])], white),
        ray.Sphere(vec([0.3, 0.3, 0.3]), 0.2, tan),
    ], bg_color=vec([0,0,0]))

    lights = [
        ray.PointLight(vec([0.5, 0.5, 0.5]), .1),
        # make a ceiling light
        # ray.PointLight(vec([0.5, 0.5, 0.5]), vec([1, 1, 1])),
        # Add another light source
        # ray.PointLight(vec([1.5, 0.1, 0.5]), vec([1, 1, 1])),
        # ray.PointLight(vec([-0.5, 0.5, 0.5]), vec([1, 1, 1])),
        ray.AmbientLight(0.1),
        # ray.PointLight(vec([0.5, 2, 0.5]), vec([2, 2, 2])),
    ]

    camera = ray.Camera(vec([0.75, 0.5, 1]), target=vec([0.5, 0.5, 0.5]), vfov=70, aspect=16 / 9)
    return ExampleSceneDef(camera=camera, scene=scene, lights=lights);

def RubiksCubeExample():
    importlib.reload(ray)
    tan = ray.Material(vec([0.7, 0.7, 0.4]), 0.6)
    green = ray.Material(vec([0.0, 1.0, 0.0]), 0.6)
    red = ray.Material(vec([1.0, 0.0, 0.0]), 0.6)
    blue = ray.Material(vec([0.0, 0.0, 1.0]), 0.6)
    white = ray.Material(vec([1.0, 1.0, 1.0]), 0.6)
    yellow = ray.Material(vec([1.0, 1.0, 0.0]), 0.6)
    orange = ray.Material(vec([1.0, 0.5, 0.0]), 0.6)
    gray = ray.Material(vec([0.2, 0.2, 0.2]), 0.6)

    # Read the triangle mesh for a 2x2x2 cube, and scale it down to 1x1x1 to fit the scene.
    vs_list = 0.5 * read_obj_triangles(open("new_rubiks.obj"))

    scene = ray.Scene([
                      # Make a big sphere for the floor
                      ray.Sphere(vec([0, -40, 0]), 39.5, gray),
                  ] + [
                      # Make triangle objects from the vertex coordinates
                      ray.Triangle(vs, gray) for vs in vs_list
                  ])

    lights = [
        ray.PointLight(vec([12, 10, 5]), vec([300, 300, 300])),
        ray.AmbientLight(0.1),
    ]

    camera = ray.Camera(vec([10, 10, 10]), target=vec([0, 0, 0]), vfov=25, aspect=16 / 9)
    return ExampleSceneDef(camera=camera, scene=scene, lights=lights);

def TorusExample():
    importlib.reload(ray)
    tan = ray.Material(vec([0.7, 0.7, 0.4]), k_s=0.3, p=90, k_m=0.3)
    gold = ray.Material(vec([0.9, 0.9, 0.5]), k_s=0.6, p=90, k_m=0.6)
    gray = ray.Material(vec([0.2, 0.2, 0.2]), k_m=0.4)
    blue = ray.Material(vec([0.2, 0.2, 0.5]), k_m=0.5)
    #glass = ray.Material(vec([0, 0, 0]), k_m=0.4, k_a=0, k_s=0, is_glass=True, ref_idx=1.1)
    
    scene = ray.Scene([
        ray.Torus(vec([-0.3, 0.7, -0.3]), 0.8, 0.2, blue, vec([np.pi/3,0,np.pi/6]))
    ])

    lights = [
        ray.PointLight(vec([12, 10, 5]), vec([300, 300, 300])),
        ray.AmbientLight(0.1),
    ]

    camera = ray.Camera(vec([6, 2, 2]), target=vec([0, 0, 0]), vfov=25, aspect=16 / 9)

    return ExampleSceneDef(camera=camera, scene=scene, lights=lights)

def EllipsoidExample():
    importlib.reload(ray)

    tan = ray.Material(vec([0.7, 0.7, 0.4]), k_s=0.3, p=90, k_m=0.3)

    scene = ray.Scene([
        ray.Ellipsoid(vec([3, 4.3, 4]), vec([0.75, 0.9, 0.75]), tan)
    ])
    lights = [
        ray.PointLight(vec([15, 10, 5]), vec([500, 500, 500])),
        ray.AmbientLight(1),
    ]

    camera = ray.Camera(vec([5, 5, 0]), target=vec([3.5, 0, 7]), vfov=90, aspect= 1)

    return ExampleSceneDef(camera=camera, scene=scene, lights=lights)

def CrownExample():
    importlib.reload(ray)
    
    # color 
    tan = ray.Material(vec([0.7, 0.7, 0.4]))
    blue = ray.Material(vec([0.2, 0.2, 0.5]), k_m=0.5)


    # cylinder parameter
    height = 0.4 
    radius = 0.5 
    ep = 0

    # Ellipsoid parameter
    x = 0.07
    y = 0.25
    z = 0.07

    e_height = 0.9
    # make the crown
    scene = ray.Scene([
        ray.Cylinder(vec([0.5, 0.5, -0.5]), vec([0, 1, 0]), radius, height, tan),
        ray.Ellipsoid(vec([0.5+radius-ep, e_height, -0.5]), vec([x, y, z]), blue),
        ray.Ellipsoid(vec([0.5-radius+ep, e_height, -0.5]), vec([x, y, z]), blue),
        ray.Ellipsoid(vec([0.5+radius/2, e_height, -0.5-radius-ep]), vec([x, y, z]), blue),
        ray.Ellipsoid(vec([0.5+radius/2, e_height, -0.5+radius-ep]), vec([x, y, z]), blue),
        ray.Ellipsoid(vec([0.5-radius/2, e_height, -0.5-radius-ep]), vec([x, y, z]), blue),
        ray.Ellipsoid(vec([0.5-radius/2, e_height, -0.5+radius-ep]), vec([x, y, z]), blue),
        
    ], bg_color=vec([0, 0, 0]),)

    lights = [
        ray.AmbientLight(1),
    ]
    origin = vec([0.5, 1.5, 2.5])
    #origin = vec([0, 3, 2])
    camera = ray.Camera(origin, target=vec([0.5, 0.5, -0.5]), vfov=60, aspect=1)
    return ExampleSceneDef(camera=camera, scene=scene, lights=lights)

def CylinderExample():
    importlib.reload(ray)

    tan = ray.Material(vec([0.7, 0.7, 0.4]), k_s=0.3, p=90, k_m=0.3)

    scene = ray.Scene([
        ray.Cylinder(vec([2, 2, 2]), vec([0, 1, 0]), 0.75, 1.5, tan)
    ])
    lights = [
        ray.PointLight(vec([15, 10, 5]), vec([500, 500, 500])),
        ray.AmbientLight(1),
    ]

    camera = ray.Camera(vec([5, 5, 0]), target=vec([3.5, 0, 7]), vfov=90, aspect= 1)

    return ExampleSceneDef(camera=camera, scene=scene, lights=lights)

def GemExample():
    importlib.reload(ray)
    red = ray.Material(vec([0.7, 0.1, 0.1]), k_m=1)
    green = ray.Material(vec([0.1, 0.7, 0.1]), k_m=1)
    blue = ray.Material(vec([0.1, 0.1, 0.7]), k_m=1)
    gold = ray.Material(vec([0.9, 0.9, 0.5]), k_m=1)
    pink = ray.Material(vec([0.9, 0.5, 0.9]), k_m=1)
    orange = ray.Material(vec([0.9, 0.5, 0.1]), k_m=1)

    base = 0.08
    gem_height = 0.3
    x = 0.5
    y = 0
    z = -0.5

    offset = 0.6

    scene = ray.Scene([
        ray.Ellipsoid(vec([x-2.5*offset, y, z]), vec([gem_height, base, base]), red),
        ray.Ellipsoid(vec([x-1.5*offset, y, z-0.2]), vec([gem_height, base, base]), green),
        ray.Ellipsoid(vec([x-offset, y, z]), vec([gem_height, base, base]), blue),
        ray.Ellipsoid(vec([x+offset, y, z]), vec([gem_height, base, base]), gold),
        ray.Ellipsoid(vec([x+1.5*offset, y, z-0.2]), vec([gem_height, base, base]), pink),
        ray.Ellipsoid(vec([x+2.5*offset, y, z]), vec([gem_height, base, base]), orange),
    ])

    lights = [
        ray.PointLight(vec([12, 10, 5]), vec([300, 300, 300])),
        ray.AmbientLight(0.1),
    ]
    origin = vec([0.5, 1.5, 2.5])
    camera = ray.Camera(origin, target=vec([0.5, 0.5, 0.5]), vfov=60, aspect=1)
    return ExampleSceneDef(camera=camera, scene=scene, lights=lights);

def LebronJamesExample():
    importlib.reload(ray)
    tan = ray.Material(vec([0.7, 0.7, 0.4]), p=90, k_m=0.3)

    theta = np.deg2rad(45)
    rot_mat_45 = np.array([[np.cos(theta), -np.sin(theta), 0],
                           [np.sin(theta), np.cos(theta), 0],
                           [0, 0, 1]])
    rot_mat_y = np.array([[np.cos(theta), 0, np.sin(theta)],
                          [0, 1, 0],
                          [-np.sin(theta), 0, np.cos(theta)]])
    # rot_mat_y = rot_mat_y @ rot_mat_45
    rot_mat_y = np.eye(3)
    # organize a cube
    scene = ray.Scene([
        ray.SquareTexture([
            vec(rot_mat_y @ [0, 0, 0]),
            vec(rot_mat_y @ [1, 0, 0]),
            vec(rot_mat_y @ [0, 1, 0]),
            vec(rot_mat_y @ [1, 1, 0]),
        ], tan, texture="lebron.png", reference_dir=vec([0, 0, 1])),
        ray.SquareTexture([
            vec(rot_mat_y @ [1, 0, 0]),
            vec(rot_mat_y @ [1, 0, -1]),
            vec(rot_mat_y @ [1, 1, 0]),
            vec(rot_mat_y @ [1, 1, -1]),
        ], tan, texture="lebron2.png", reference_dir=vec([1, 0, 0])),
        ray.SquareTexture([
            vec(rot_mat_y @ [0, 1, 0]),
            vec(rot_mat_y @ [1, 1, 0]),
            vec(rot_mat_y @ [0, 1, -1]),
            vec(rot_mat_y @ [1, 1, -1]),
        ], tan, texture="lebron3.png", reference_dir=vec([0, 1, 0])),
        ray.SquareTexture([
            vec(rot_mat_y @ [1, 0, -1]),
            vec(rot_mat_y @ [0, 0, -1]),
            vec(rot_mat_y @ [1, 1, -1]),
            vec(rot_mat_y @ [0, 1, -1]),
        ], tan, texture="lebron4.png", reference_dir=vec([0, 0, -1])),
        ray.SquareTexture([
            vec(rot_mat_y @ [0, 0, -1]),
            vec(rot_mat_y @ [0, 0, 0]),
            vec(rot_mat_y @ [0, 1, -1]),
            vec(rot_mat_y @ [0, 1, 0]),
        ], tan, texture="lebron5.png", reference_dir=vec([-1, 0, 0])),
    ] ,bg_color=vec([0, 0, 0]),
    )

    lights = [
        # ray.AmbientLight(.05),
        ray.PointLight(vec([-0.5, 1.5, -1.5]), vec([10, 10, 10])),
    ]

    # camera = ray.Camera(vec([.5, .5, .75]), target=vec([0.5, 0.5, -0.5]), vfov=90, aspect=1)
    # Create line from center to the corner of the cube
    line = vec([0, 1, -1]) - vec([0.5, 0.5, -0.5])
    line = line / np.linalg.norm(line)
    origin = line * 1.5 + vec([0.5, 0.5, -0.5])
    camera = ray.Camera(origin, target=vec([0.5, 0.5, -0.5]), vfov=60, aspect=1)
    return ExampleSceneDef(camera=camera, scene=scene, lights=lights);


def GlassExample():
    importlib.reload(ray)
    tan = ray.Material(vec([0.7, 0.7, 0.4]), k_s=0.3, p=90, k_m=0.3)
    blue = ray.Material(vec([0.2, 0.2, 0.5]), k_m=0.5)
    gray = ray.Material(vec([0.2, 0.2, 0.2]), k_m=0.4)
    glass = ray.Material(vec([0, 0, 0]), k_m=0.4, k_a=0, k_s=0, transparent=True, n=1.1)

    scene = ray.Scene([
        ray.Sphere(vec([0, 0, 0]), 0.5, tan),
        ray.Sphere(vec([0, -40, 0]), 39.5, gray),
        ray.Torus(vec([-1, 0, 0]), 0.5, 0.1, vec([0,0,np.pi/2]), glass),
        #ray.Sphere(vec([1, 0, 0]), 0.5, blue),
    ])

    lights = [
        ray.PointLight(vec([12, 10, 5]), vec([300, 300, 300])),
        ray.AmbientLight(0.1),
    ]

    camera = ray.Camera(vec([3, 1.7, 5]), target=vec([0, 0, 0]), vfov=25, aspect=16 / 9)
    return ExampleSceneDef(camera=camera, scene=scene, lights=lights);

def UnionExample():
    importlib.reload(ray)
    tan = ray.Material(vec([0.7, 0.7, 0.4]), k_s=0.3, p=90, k_m=0.3)
    blue = ray.Material(vec([0.2, 0.2, 0.5]), k_m=0.5)

    obj1 = ray.Sphere(vec([0, 0, 0]), 2, tan)
    obj2 = ray.Sphere(vec([0, 0, -1]), 2, blue)

    scene = ray.Scene([
        ray.ShapeBoolean(obj1, obj2, "union")
    ])
    lights = [
        # ray.PointLight(vec([12, 10, 5]), vec([300, 300, 300])),
        ray.AmbientLight(1),
    ]

    side_origin = vec([5, 0, 0])

    camera = ray.Camera(eye=side_origin, target=vec([0,0,0]), vfov=90, aspect=16 / 9)
    return ExampleSceneDef(camera=camera, scene=scene, lights=lights);


def LebronCrownExample():
    importlib.reload(ray)

    theta = np.deg2rad(45)
    rot_mat_45 = np.array([[np.cos(theta), -np.sin(theta), 0],
                           [np.sin(theta), np.cos(theta), 0],
                           [0, 0, 1]])
    rot_mat_y = np.array([[np.cos(theta), 0, np.sin(theta)],
                          [0, 1, 0],
                          [-np.sin(theta), 0, np.cos(theta)]])
    # rot_mat_y = rot_mat_y @ rot_mat_45
    rot_mat_y = np.eye(3)

    # color 
    tan = ray.Material(vec([0.7, 0.7, 0.4]))
    blue = ray.Material(vec([0.2, 0.2, 0.5]), k_m=0.5)


    # cylinder parameter
    height = 0.4 
    radius = 0.5 
    ep = 0

    # Ellipsoid parameter
    x_1 = 0.07
    y_1 = 0.25
    z_1 = 0.07

    e_height = 0.4 + 1.25

<<<<<<< HEAD
    glass = ray.Material(vec([0, 0, 0]), k_m=0.4, k_a=0, k_s=0, transparent=True, n=1.1)

    red = ray.Material(vec([0.7, 0.1, 0.1]), k_m=1)
    green = ray.Material(vec([0.1, 0.7, 0.1]), k_m=1)
    blue_1 = ray.Material(vec([0.1, 0.1, 0.7]), k_m=1)
    gold = ray.Material(vec([0.9, 0.9, 0.2]), k_m=0.3)
    pink = ray.Material(vec([0.9, 0.5, 0.9]), k_m=1)
    orange = ray.Material(vec([0.9, 0.5, 0.1]), k_m=1)
=======
    red = ray.Material(vec([0.7, 0.1, 0.1]), k_m=0.7, k_s=0.3)
    green = ray.Material(vec([0.1, 0.7, 0.1]), k_m=0.7, k_s=0.3)
    blue_1 = ray.Material(vec([0.1, 0.1, 0.7]), k_m=0.7, k_s=0.3)
    gold = ray.Material(vec([0.9, 0.9, 0.2]), k_m=0.3, k_s=0.9)
    pink = ray.Material(vec([0.9, 0.5, 0.9]), k_m=0.7, k_s=0.3)
    orange = ray.Material(vec([0.9, 0.5, 0.1]), k_m=0.7, k_s=0.3)
    cyan = ray.Material(vec([0.1, 0.1, 0.7]))
>>>>>>> de434970

    gray = ray.Material(vec([0.1, 0.1, 0.1]), k_m=0.4, k_s=0.3, p=90, k_a=0.1)

    base = 0.08
    gem_height = 0.3
    x = 0.5
    y = 0
    z = -0.5

    offset = 0.6

    # organize a cube
    scene = ray.Scene([
        ray.SquareTexture([
            vec(rot_mat_y @ [0, 0, 0]),
            vec(rot_mat_y @ [1, 0, 0]),
            vec(rot_mat_y @ [0, 1, 0]),
            vec(rot_mat_y @ [1, 1, 0]),
        ], tan, texture="lebron.png", reference_dir=vec([0, 0, 1])),
        ray.SquareTexture([
            vec(rot_mat_y @ [1, 0, 0]),
            vec(rot_mat_y @ [1, 0, -1]),
            vec(rot_mat_y @ [1, 1, 0]),
            vec(rot_mat_y @ [1, 1, -1]),
        ], tan, texture="lebron2.png", reference_dir=vec([1, 0, 0])),
        ray.SquareTexture([
            vec(rot_mat_y @ [0, 1, 0]),
            vec(rot_mat_y @ [1, 1, 0]),
            vec(rot_mat_y @ [0, 1, -1]),
            vec(rot_mat_y @ [1, 1, -1]),
        ], tan, texture="lebron3.png", reference_dir=vec([0, 1, 0])),
        ray.SquareTexture([
            vec(rot_mat_y @ [1, 0, -1]),
            vec(rot_mat_y @ [0, 0, -1]),
            vec(rot_mat_y @ [1, 1, -1]),
            vec(rot_mat_y @ [0, 1, -1]),
        ], tan, texture="lebron4.png", reference_dir=vec([0, 0, -1])),
        ray.SquareTexture([
            vec(rot_mat_y @ [0, 0, -1]),
            vec(rot_mat_y @ [0, 0, 0]),
            vec(rot_mat_y @ [0, 1, -1]),
            vec(rot_mat_y @ [0, 1, 0]),
        ], tan, texture="lebron5.png", reference_dir=vec([-1, 0, 0])),
        ray.SphereTexture(
            vec([0.5, 0, 1.25]), 0.5, cyan, texture="basketball1.png"
        ),
        ray.Torus(
            vec([0.5, 0, -0.5]), 0.8, 0.1, tan, vec([np.pi/2,0,0])),
        ray.Cylinder(vec([0.5, 1.25, -0.5]), vec([0, 1, 0]), radius, height, gold),
        ray.Ellipsoid(vec([0.5+radius-ep, e_height, -0.5]), vec([x_1, y_1, z_1]), blue_1),
        ray.Ellipsoid(vec([0.5-radius+ep, e_height, -0.5]), vec([x_1, y_1, z_1]), blue_1),
        ray.Ellipsoid(vec([0.5+radius/2, e_height, -0.5-radius-ep]), vec([x_1, y_1, z_1]), blue_1),
        ray.Ellipsoid(vec([0.5+radius/2, e_height, -0.5+radius-ep]), vec([x_1,  y_1, z_1]), blue_1),
        ray.Ellipsoid(vec([0.5-radius/2, e_height, -0.5-radius-ep]), vec([x_1,  y_1, z_1]), blue_1),
        ray.Ellipsoid(vec([0.5-radius/2, e_height, -0.5+radius-ep]), vec([x_1,  y_1, z_1]), blue_1),
        # gems
        ray.Ellipsoid(vec([x-2.5*offset, y, z]), vec([gem_height, base, base]), glass),
        ray.Ellipsoid(vec([x-1.5*offset, y, z+0.6]), vec([gem_height, base, base]), green),
        ray.Ellipsoid(vec([x, y, z+1.0]), vec([gem_height, base, base]), blue_1),
        # ray.Ellipsoid(vec([x+offset, y, z+0.6]), vec([gem_height, base, base]), gold),
        ray.Ellipsoid(vec([x+1.5*offset, y, z+0.6]), vec([gem_height, base, base]), pink),
        ray.Ellipsoid(vec([x+2.5*offset, y, z]), vec([gem_height, base, base]), orange),
        ray.Sphere(vec([0, -40, 0]), 39.5, gray),
    ] ,bg_color=vec([0, 0, 0]),
    )

    lights = [
<<<<<<< HEAD
        #ray.AmbientLight(1),
        ray.PointLight(vec([-0.5, 1.5, -1.5]), vec([10, 10, 10])),
=======
        ray.AmbientLight(.1),
        ray.PointLight(vec([0.5, 5, -0.5]), 10*vec([.9, .9, .9])),
        ray.PointLight(vec([0.5, 5, 5]), 30*vec([.9, .9, .2])),
        # Add red back light
        ray.PointLight(vec([0.5, 0.5, -3]), 0.5*vec([10, 1, 1])),
        # Add gold back light right
        ray.PointLight(vec([3, 0.5, -0.5]), 0.5*vec([10, 10, 1])),
        # Add green back light left
        # ray.PointLight(vec([-2, 0.5, -0.5]), 0.2*vec([1, 10, 1])),
>>>>>>> de434970
    ]

    # camera = ray.Camera(vec([.5, .5, .75]), target=vec([0.5, 0.5, -0.5]), vfov=90, aspect=1)
    # Create line from center to the corner of the cube
    origin = vec([0.5, 1.5, 2.5])
    #origin = vec([0, 5, 0])
    # line = vec([0, 2, 0]) - vec([0, 0, 0])
    # line = line / np.linalg.norm(line)
    # origin = line * 5 + vec([0, 0, 0])
    #origin = 2*vec([0, 2, .1])
    #camera = ray.Camera(origin, target=vec([0, 0, 0]), vfov=90, aspect=1)
    
    corner = vec([0, 1, 0])
    target = vec([0.5, 0.25, -0.5])
    corner_dir = corner - target
    corner_dir = corner_dir / np.linalg.norm(corner_dir)
    origin = corner_dir * 4 + target + vec([0, -0.95, 0])
    
    
    camera = ray.Camera(eye=origin, target=target, vfov=60, aspect=16/9)
    return ExampleSceneDef(camera=camera, scene=scene, lights=lights);<|MERGE_RESOLUTION|>--- conflicted
+++ resolved
@@ -439,17 +439,6 @@
     z_1 = 0.07
 
     e_height = 0.4 + 1.25
-
-<<<<<<< HEAD
-    glass = ray.Material(vec([0, 0, 0]), k_m=0.4, k_a=0, k_s=0, transparent=True, n=1.1)
-
-    red = ray.Material(vec([0.7, 0.1, 0.1]), k_m=1)
-    green = ray.Material(vec([0.1, 0.7, 0.1]), k_m=1)
-    blue_1 = ray.Material(vec([0.1, 0.1, 0.7]), k_m=1)
-    gold = ray.Material(vec([0.9, 0.9, 0.2]), k_m=0.3)
-    pink = ray.Material(vec([0.9, 0.5, 0.9]), k_m=1)
-    orange = ray.Material(vec([0.9, 0.5, 0.1]), k_m=1)
-=======
     red = ray.Material(vec([0.7, 0.1, 0.1]), k_m=0.7, k_s=0.3)
     green = ray.Material(vec([0.1, 0.7, 0.1]), k_m=0.7, k_s=0.3)
     blue_1 = ray.Material(vec([0.1, 0.1, 0.7]), k_m=0.7, k_s=0.3)
@@ -457,7 +446,6 @@
     pink = ray.Material(vec([0.9, 0.5, 0.9]), k_m=0.7, k_s=0.3)
     orange = ray.Material(vec([0.9, 0.5, 0.1]), k_m=0.7, k_s=0.3)
     cyan = ray.Material(vec([0.1, 0.1, 0.7]))
->>>>>>> de434970
 
     gray = ray.Material(vec([0.1, 0.1, 0.1]), k_m=0.4, k_s=0.3, p=90, k_a=0.1)
 
@@ -525,10 +513,6 @@
     )
 
     lights = [
-<<<<<<< HEAD
-        #ray.AmbientLight(1),
-        ray.PointLight(vec([-0.5, 1.5, -1.5]), vec([10, 10, 10])),
-=======
         ray.AmbientLight(.1),
         ray.PointLight(vec([0.5, 5, -0.5]), 10*vec([.9, .9, .9])),
         ray.PointLight(vec([0.5, 5, 5]), 30*vec([.9, .9, .2])),
@@ -538,7 +522,6 @@
         ray.PointLight(vec([3, 0.5, -0.5]), 0.5*vec([10, 10, 1])),
         # Add green back light left
         # ray.PointLight(vec([-2, 0.5, -0.5]), 0.2*vec([1, 10, 1])),
->>>>>>> de434970
     ]
 
     # camera = ray.Camera(vec([.5, .5, .75]), target=vec([0.5, 0.5, -0.5]), vfov=90, aspect=1)
