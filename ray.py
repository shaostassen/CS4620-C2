--- conflicted
+++ resolved
@@ -566,7 +566,6 @@
 
  # CSG operations
 
-<<<<<<< HEAD
 class Cone:
     def __init__(self, apex, axis, height, angle, material):
         self.apex = np.array(apex, dtype=np.float64)
@@ -632,11 +631,7 @@
 #         cy2 = Cylinder(origin, vec([0, 1, 0]), 0.3, 0.2, mat)
 
     
-
-class ShapeBoolean:
-=======
 class ShapeCSG:
->>>>>>> 2489c779
     def __init__(self, obj1, obj2, operation):
         self.obj1 = obj1
         self.obj2 = obj2
